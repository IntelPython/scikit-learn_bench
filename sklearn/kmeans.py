--- conflicted
+++ resolved
@@ -1,57 +1,12 @@
-# Copyright (C) 2017-2020 Intel Corporation
-#
-# SPDX-License-Identifier: MIT
-
-<<<<<<< HEAD
 from bench import (measure_function_time, parse_args, load_data, print_output,
                   run_with_context, patch_sklearn)
-
-=======
-import argparse
-from bench import (
-    parse_args, measure_function_time, load_data, print_output
-)
-import numpy as np
-from sklearn.cluster import KMeans
-from sklearn.metrics.cluster import davies_bouldin_score
-
-parser = argparse.ArgumentParser(description='scikit-learn K-means benchmark')
-parser.add_argument('-i', '--filei', '--fileI', '--init',
-                    type=str, help='Initial clusters')
-parser.add_argument('-t', '--tol', type=float, default=0.,
-                    help='Absolute threshold')
-parser.add_argument('--maxiter', type=int, default=100,
-                    help='Maximum number of iterations')
-parser.add_argument('--n-clusters', type=int, help='Number of clusters')
-params = parse_args(parser)
-
-# Load and convert generated data
-X_train, X_test, _, _ = load_data(params)
-
-if params.filei == 'k-means++':
-    X_init = 'k-means++'
-# Load initial centroids from specified path
-elif params.filei is not None:
-    X_init = np.load(params.filei).astype(params.dtype)
-    params.n_clusters = X_init.shape[0]
-# or choose random centroids from training data
-else:
-    np.random.seed(params.seed)
-    centroids_idx = np.random.randint(0, X_train.shape[0],
-                                      size=params.n_clusters)
-    if hasattr(X_train, "iloc"):
-        X_init = X_train.iloc[centroids_idx].values
-    else:
-        X_init = X_train[centroids_idx]
->>>>>>> 8f8d0a40
 
 def main():
     import argparse
     import numpy as np
     from sklearn.cluster import KMeans
+    from sklearn.metrics.cluster import davies_bouldin_score
 
-    global X_init, params
-<<<<<<< HEAD
     parser = argparse.ArgumentParser(description='scikit-learn K-means benchmark')
     parser.add_argument('-i', '--filei', '--fileI', '--init',
                         type=str, help='Initial clusters')
@@ -65,15 +20,17 @@
     # Load and convert generated data
     X_train, X_test, _, _ = load_data(params)
 
+    if params.filei == 'k-means++':
+        X_init = 'k-means++'
     # Load initial centroids from specified path
-    if params.filei is not None:
+    elif params.filei is not None:
         X_init = np.load(params.filei).astype(params.dtype)
         params.n_clusters = X_init.shape[0]
     # or choose random centroids from training data
     else:
         np.random.seed(params.seed)
         centroids_idx = np.random.randint(0, X_train.shape[0],
-                                          size=params.n_clusters)
+                                        size=params.n_clusters)
         if hasattr(X_train, "iloc"):
             X_init = X_train.iloc[centroids_idx].values
         else:
@@ -82,60 +39,34 @@
 
     def fit_kmeans(X):
         global X_init, params
-        alg = KMeans(n_clusters=params.n_clusters, n_jobs=params.n_jobs,
-                        tol=params.tol, max_iter=params.maxiter, n_init=1, init=X_init)
+        alg = KMeans(n_clusters=params.n_clusters, tol=params.tol,
+                    max_iter=params.maxiter, init=X_init, n_init=1)
         alg.fit(X)
         return alg
 
 
-    columns = ('batch', 'arch', 'prefix', 'function', 'patch_sklearn', 'device', 'threads', 'dtype', 'size',
-               'n_clusters', 'time')
-=======
-    alg = KMeans(n_clusters=params.n_clusters, tol=params.tol, 
-                 max_iter=params.maxiter, init=X_init, n_init=1)
-    alg.fit(X)
-    return alg
->>>>>>> 8f8d0a40
+    columns = ('batch', 'arch', 'prefix', 'function', 'threads', 'dtype', 'size',
+            'n_clusters', 'time')
 
     # Time fit
     fit_time, kmeans = measure_function_time(fit_kmeans, X_train, params=params)
-    train_inertia = float(kmeans.inertia_)
+
+    train_predict = kmeans.predict(X_train)
+    acc_train = davies_bouldin_score(X_train, train_predict)
 
     # Time predict
-    predict_time, _ = measure_function_time(kmeans.predict, X_test, params=params)
-    test_inertia = float(kmeans.inertia_)
+    predict_time, test_predict = measure_function_time(
+        kmeans.predict, X_test, params=params)
 
-<<<<<<< HEAD
+    acc_test = davies_bouldin_score(X_test, test_predict)
 
     print_output(library='sklearn', algorithm='kmeans',
-                 stages=['training', 'prediction'], columns=columns,
-                 params=params, functions=['KMeans.fit', 'KMeans.predict'],
-                 times=[fit_time, predict_time], accuracy_type='inertia',
-                 accuracies=[train_inertia, test_inertia], data=[X_train, X_test],
-                 alg_instance=kmeans)
-=======
-# Time fit
-fit_time, kmeans = measure_function_time(fit_kmeans, X_train, params=params)
+                stages=['training', 'prediction'], columns=columns,
+                params=params, functions=['KMeans.fit', 'KMeans.predict'],
+                times=[fit_time, predict_time], accuracy_type='davies_bouldin_score',
+                accuracies=[acc_train, acc_test], data=[X_train, X_test],
+                alg_instance=kmeans)
 
-train_predict = kmeans.predict(X_train)
-acc_train = davies_bouldin_score(X_train, train_predict)
-
-# Time predict
-predict_time, test_predict = measure_function_time(
-    kmeans.predict, X_test, params=params)
->>>>>>> 8f8d0a40
-
-acc_test = davies_bouldin_score(X_test, test_predict)
-
-<<<<<<< HEAD
 if __name__ == "__main__":
     patch_sklearn()
-    run_with_context(main)
-=======
-print_output(library='sklearn', algorithm='kmeans',
-             stages=['training', 'prediction'], columns=columns,
-             params=params, functions=['KMeans.fit', 'KMeans.predict'],
-             times=[fit_time, predict_time], accuracy_type='davies_bouldin_score',
-             accuracies=[acc_train, acc_test], data=[X_train, X_test],
-             alg_instance=kmeans)
->>>>>>> 8f8d0a40
+    run_with_context(main)