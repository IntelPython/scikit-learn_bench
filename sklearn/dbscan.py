--- conflicted
+++ resolved
@@ -2,14 +2,13 @@
 #
 # SPDX-License-Identifier: MIT
 
-<<<<<<< HEAD
 from bench import (measure_function_time, parse_args, load_data, print_output,
                   run_with_context, patch_sklearn)
-
 
 def main():
     import argparse
     from sklearn.cluster import DBSCAN
+    from sklearn.metrics.cluster import davies_bouldin_score
 
     parser = argparse.ArgumentParser(description='scikit-learn DBSCAN benchmark')
     parser.add_argument('-e', '--eps', '--epsilon', type=float, default=10.,
@@ -31,61 +30,22 @@
     # daal4py-patched scikit-learn, and probably 'kdtree' when running unpatched
     # scikit-learn.
 
-    columns = ('batch', 'arch', 'prefix', 'function', 'patch_sklearn', 'device', 'threads', 'dtype', 'size',
-               'n_clusters', 'time')
+    columns = ('batch', 'arch', 'prefix', 'function', 'threads', 'dtype', 'size',
+            'n_clusters', 'time')
 
     # Time fit
     time, _ = measure_function_time(dbscan.fit, X, params=params)
     labels = dbscan.labels_
+
     params.n_clusters = len(set(labels)) - (1 if -1 in labels else 0)
+    acc = davies_bouldin_score(X, labels)
 
     print_output(library='sklearn', algorithm='dbscan', stages=['training'],
-                 columns=columns, params=params, functions=['DBSCAN'],
-                 times=[time], accuracies=[None], accuracy_type=None, data=[X],
-                 alg_instance=dbscan)
+                columns=columns, params=params, functions=['DBSCAN'],
+                times=[time], accuracies=[acc], accuracy_type='davies_bouldin_score', data=[X],
+                alg_instance=dbscan)
 
 
 if __name__ == "__main__":
     patch_sklearn()
-    run_with_context(main)
-=======
-import argparse
-from bench import measure_function_time, parse_args, load_data, print_output
-from sklearn.cluster import DBSCAN
-from sklearn.metrics.cluster import davies_bouldin_score
-
-parser = argparse.ArgumentParser(description='scikit-learn DBSCAN benchmark')
-parser.add_argument('-e', '--eps', '--epsilon', type=float, default=10.,
-                    help='Radius of neighborhood of a point')
-parser.add_argument('-m', '--min-samples', default=5, type=int,
-                    help='The minimum number of samples required in a '
-                    'neighborhood to consider a point a core point')
-params = parse_args(parser, n_jobs_supported=True)
-
-# Load generated data
-X, _, _, _ = load_data(params, add_dtype=True)
-
-# Create our clustering object
-dbscan = DBSCAN(eps=params.eps, n_jobs=params.n_jobs,
-                min_samples=params.min_samples, metric='euclidean',
-                algorithm='auto')
-
-# N.B. algorithm='auto' will select DAAL's brute force method when running
-# daal4py-patched scikit-learn, and probably 'kdtree' when running unpatched
-# scikit-learn.
-
-columns = ('batch', 'arch', 'prefix', 'function', 'threads', 'dtype', 'size',
-           'n_clusters', 'time')
-
-# Time fit
-time, _ = measure_function_time(dbscan.fit, X, params=params)
-labels = dbscan.labels_
-
-params.n_clusters = len(set(labels)) - (1 if -1 in labels else 0)
-acc = davies_bouldin_score(X, labels)
-
-print_output(library='sklearn', algorithm='dbscan', stages=['training'],
-             columns=columns, params=params, functions=['DBSCAN'],
-             times=[time], accuracies=[acc], accuracy_type='davies_bouldin_score', data=[X],
-             alg_instance=dbscan)
->>>>>>> 8f8d0a40
+    run_with_context(main)