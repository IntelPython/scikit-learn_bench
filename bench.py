--- conflicted
+++ resolved
@@ -201,21 +201,17 @@
             from daal4py.sklearn import patch_sklearn
             patch_sklearn()
         except ImportError:
-<<<<<<< HEAD
             logging.info('Failed to import daal4py.sklearn.patch_sklearn.'
                          'Use stock version scikit-learn', file=sys.stderr)
-=======
-            print('Failed to import daal4py.sklearn.patch_sklearn.'
-                  'Use stock version scikit-learn', file=sys.stderr)
             params.device = 'None'
     else:
         if params.device != 'None':
-            print('Device context is not supported for stock scikit-learn.'
-                  'Please use --no-intel-optimized=False with'
-                  f'--device={params.device} parameter. Fallback to --device=None.',
-                  file=sys.stderr)
+            logging.info(
+                'Device context is not supported for stock scikit-learn.'
+                'Please use --no-intel-optimized=False with'
+                f'--device={params.device} parameter. Fallback to --device=None.',
+                file=sys.stderr)
             params.device = 'None'
->>>>>>> 04e7a64d
 
     # disable finiteness check (default)
     if not params.check_finiteness:
