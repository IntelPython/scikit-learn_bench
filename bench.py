--- conflicted
+++ resolved
@@ -201,13 +201,8 @@
             from sklearnex import patch_sklearn
             patch_sklearn()
         except ImportError:
-<<<<<<< HEAD
-            logging.info('Failed to import daal4py.sklearn.patch_sklearn.'
+            logging.info('Failed to import sklearnex.patch_sklearn.'
                          'Use stock version scikit-learn', file=sys.stderr)
-=======
-            print('Failed to import sklearnex.patch_sklearn.'
-                  'Use stock version scikit-learn', file=sys.stderr)
->>>>>>> 9a812bc7
             params.device = 'None'
     else:
         if params.device != 'None':
