--- conflicted
+++ resolved
@@ -153,7 +153,6 @@
         predict_algo.compute, X_test, model_daal, params=params)
     test_metric_daal = metric_func(y_test, daal_pred.prediction)
 
-<<<<<<< HEAD
 bench.print_output(
     library='modelbuilders', algorithm=f'lightgbm_{task}_and_modelbuilder',
     stages=['training_preparation', 'training', 'prediction_preparation', 'prediction',
@@ -163,21 +162,7 @@
                'daal4py.get_gbt_model_from_lightgbm', 'daal4py.compute'],
     times=[t_creat_train, fit_time, t_creat_test, predict_time, transform_time,
            predict_time_daal],
-    accuracy_type=metric_name,
-    accuracies=[None, train_metric, None, test_metric, None, test_metric_daal],
+    metric_type=metric_name,
+    metrics=[None, train_metric, None, test_metric, None, test_metric_daal],
     data=[X_train, X_train, X_test, X_test, X_test, X_test],
-    alg_instance=model_lgbm, alg_params=lgbm_params)
-=======
-utils.print_output(
-    library='modelbuilders',
-    algorithm=f'lightgbm_{task}_and_modelbuilder',
-    stages=['lgbm_train', 'lgbm_predict', 'daal4py_predict'],
-    params=params,
-    functions=['lgbm_dataset', 'lgbm_dataset', 'lgbm_train',
-               'lgbm_predict', 'lgbm_to_daal', 'daal_compute'],
-    times=[t_creat_train, t_train, t_creat_test, t_lgbm_pred, t_trans, t_daal_pred],
-    metric_type=metric_name,
-    metrics=[train_metric, test_metric_lgbm, test_metric_daal],
-    data=[X_train, X_test, X_test],
-)
->>>>>>> 964a2671
+    alg_instance=model_lgbm, alg_params=lgbm_params)