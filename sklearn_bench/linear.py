--- conflicted
+++ resolved
@@ -18,42 +18,6 @@
 
 import bench
 
-<<<<<<< HEAD
-parser = argparse.ArgumentParser(description='scikit-learn linear regression '
-                                             'benchmark')
-parser.add_argument('--no-fit-intercept', dest='fit_intercept', default=True,
-                    action='store_false',
-                    help="Don't fit intercept (assume data already centered)")
-params = bench.parse_args(parser)
-
-if not params.no_intel_optimized:
-    from sklearn.linear_model import LinearRegression
-
-# Load data
-X_train, X_test, y_train, y_test = bench.load_data(
-    params, generated_data=['X_train', 'y_train'])
-
-# Create our regression object
-regr = LinearRegression(fit_intercept=params.fit_intercept,
-                        n_jobs=params.n_jobs, copy_X=False)
-
-# Time fit
-fit_time, _ = bench.measure_function_time(regr.fit, X_train, y_train, params=params)
-
-# Time predict
-predict_time, yp = bench.measure_function_time(regr.predict, X_test, params=params)
-
-test_rmse = bench.rmse_score(yp, y_test)
-yp = regr.predict(X_train)
-train_rmse = bench.rmse_score(yp, y_train)
-
-bench.print_output(library='sklearn', algorithm='linear_regression',
-                   stages=['training', 'prediction'],
-                   params=params, functions=['Linear.fit', 'Linear.predict'],
-                   times=[fit_time, predict_time], accuracy_type='rmse',
-                   accuracies=[train_rmse, test_rmse], data=[X_train, X_test],
-                   alg_instance=regr)
-=======
 
 def main():
     from sklearn.linear_model import LinearRegression
@@ -91,5 +55,4 @@
                         action='store_false',
                         help="Don't fit intercept (assume data already centered)")
     params = bench.parse_args(parser)
-    bench.run_with_context(params, main)
->>>>>>> b847226b
+    bench.run_with_context(params, main)