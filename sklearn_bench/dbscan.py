# ===============================================================================
# Copyright 2020-2021 Intel Corporation
#
# Licensed under the Apache License, Version 2.0 (the "License");
# you may not use this file except in compliance with the License.
# You may obtain a copy of the License at
#
#     http://www.apache.org/licenses/LICENSE-2.0
#
# Unless required by applicable law or agreed to in writing, software
# distributed under the License is distributed on an "AS IS" BASIS,
# WITHOUT WARRANTIES OR CONDITIONS OF ANY KIND, either express or implied.
# See the License for the specific language governing permissions and
# limitations under the License.
# ===============================================================================

import argparse

import bench


<<<<<<< HEAD
if not params.no_intel_optimized:
    from sklearn.cluster import DBSCAN
=======
def main():
    from sklearn.cluster import DBSCAN
    from sklearn.metrics.cluster import davies_bouldin_score
>>>>>>> b847226b

    # Load generated data
    X, _, _, _ = bench.load_data(params, add_dtype=True)

    # Create our clustering object
    dbscan = DBSCAN(eps=params.eps, n_jobs=params.n_jobs,
                    min_samples=params.min_samples, metric='euclidean',
                    algorithm='auto')

    # N.B. algorithm='auto' will select oneAPI Data Analytics Library (oneDAL)
    # brute force method when running daal4py-patched scikit-learn, and probably
    #  'kdtree' when running unpatched scikit-learn.

    # Time fit
    time, _ = bench.measure_function_time(dbscan.fit, X, params=params)
    labels = dbscan.labels_

    params.n_clusters = len(set(labels)) - (1 if -1 in labels else 0)
    acc = davies_bouldin_score(X, labels)

    bench.print_output(library='sklearn', algorithm='dbscan', stages=['training'],
                       params=params, functions=['DBSCAN'], times=[time],
                       accuracies=[acc], accuracy_type='davies_bouldin_score',
                       data=[X], alg_instance=dbscan)


if __name__ == "__main__":
    parser = argparse.ArgumentParser(description='scikit-learn DBSCAN benchmark')
    parser.add_argument('-e', '--eps', '--epsilon', type=float, default=10.,
                        help='Radius of neighborhood of a point')
    parser.add_argument('-m', '--min-samples', default=5, type=int,
                        help='The minimum number of samples required in a '
                        'neighborhood to consider a point a core point')
    params = bench.parse_args(parser)
    bench.run_with_context(params, main)<|MERGE_RESOLUTION|>--- conflicted
+++ resolved
@@ -19,14 +19,9 @@
 import bench
 
 
-<<<<<<< HEAD
-if not params.no_intel_optimized:
-    from sklearn.cluster import DBSCAN
-=======
 def main():
     from sklearn.cluster import DBSCAN
     from sklearn.metrics.cluster import davies_bouldin_score
->>>>>>> b847226b
 
     # Load generated data
     X, _, _, _ = bench.load_data(params, add_dtype=True)
