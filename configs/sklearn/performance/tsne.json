--- conflicted
+++ resolved
@@ -24,7 +24,6 @@
                         "y": "data/mnist_y_test.npy"
                     }
                 },
-<<<<<<< HEAD
                 {
                     "source": "npy",
                     "name": "cifar_10",
@@ -34,7 +33,7 @@
                         "y": "data/cifar_10_y_train.npy"
                     }
                 },
-		{
+		            {
                     "source": "npy",
                     "name": "epsilon_30K",
                     "training":
@@ -43,18 +42,6 @@
                         "y": "data/epsilon_30K_y_train.npy"
                     }
                 }
-
-=======
-		{
-		    "source": "npy",
-		    "name": "cifar_10",
-		    "training":
-		    {
-			"x": "data/cifar_10_x_train.npy",
-			"y": "data/cifar_10_y_train.npy"
-		    }
-		}
->>>>>>> 5c78370e
             ],
             "workload-size": "medium"
         }
