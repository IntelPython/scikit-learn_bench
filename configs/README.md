--- conflicted
+++ resolved
@@ -32,17 +32,10 @@
 
 | Field Name  | Type | Description |
 | ----- | ---- |------------ |
-<<<<<<< HEAD
-|lib| Union[str, List[str]] | **REQUIRED** Test framework or list of frameworks. Must be from [*sklearn*, *daal4py*, *cuml* or *xgboost*] |
-|algorithm| string | **REQUIRED** benchmark file name. |
-|dataset| List[[Dataset Object](#dataset-object)] | **REQUIRED**  input data specifications. |
-|**specific algorithm parameters**| Union[int, float, str, List[int], List[float], List[str]] | Other specific algorithm parameters |
-=======
 |lib| Union[str, List[str]] | **REQUIRED** A test framework or a list of frameworks. Must be from [*sklearn*, *daal4py*, *cuml*, *xgboost*]. |
 |algorithm| string | **REQUIRED** Benchmark file name. |
 |dataset| List[[Dataset Object](#dataset-object)] | **REQUIRED**  Input data specifications. |
-|**specific algorithm parameters**| Union[int, float, str, List[int], List[float], List[str]] | Other algorithm-specific parameters. The list of supported parameters can be found here. |
->>>>>>> b56e42c8
+|**specific algorithm parameters**| Union[int, float, str, List[int], List[float], List[str]] | Other algorithm-specific parameters |
 
 **Important:** You can move any parameter from **"cases"** to **"common"** if this parameter is common to all cases
 
