--- conflicted
+++ resolved
@@ -369,46 +369,56 @@
     return True
 
 
-<<<<<<< HEAD
 def epsilon_30K(dataset_dir: Path) -> bool:
-=======
-def epsilon_16K(dataset_dir: Path) -> bool:
->>>>>>> 065fbf3f
     """
     Epsilon dataset
     https://www.csie.ntu.edu.tw/~cjlin/libsvmtools/datasets/binary.html
 
     Classification task. n_classes = 2.
-<<<<<<< HEAD
     epsilon_30K x train dataset (30000, 2000)
     epsilon_30K y train dataset (30000, 2000)
     """
     dataset_name = 'epsilon_30K'
-=======
+    os.makedirs(dataset_dir, exist_ok=True)
+
+    url_train = 'https://www.csie.ntu.edu.tw/~cjlin/libsvmtools/datasets/binary' \
+                '/epsilon_normalized.bz2'
+    local_url_train = os.path.join(dataset_dir, os.path.basename(url_train))
+
+    num_train, dtype = 30000, np.float32
+    if not os.path.isfile(local_url_train):
+        logging.info(f'Started loading {dataset_name}, train')
+        retrieve(url_train, local_url_train)
+    logging.info(f'{dataset_name} is loaded, started parsing...')
+    X_train, y_train = load_svmlight_file(local_url_train,
+                                          dtype=dtype)
+    X_train = X_train.toarray()[:num_train]
+    y_train = y_train[:num_train]
+
+    for data, name in zip((X_train, y_train),
+                          ('x_train', 'y_train')):
+        filename = f'{dataset_name}_{name}.npy'
+        np.save(os.path.join(dataset_dir, filename), data)
+    logging.info(f'dataset {dataset_name} is ready.')
+    return True
+    
+
+def epsilon_16K(dataset_dir: Path) -> bool:
+    """
+    Epsilon dataset
+    https://www.csie.ntu.edu.tw/~cjlin/libsvmtools/datasets/binary.html
+
+    Classification task. n_classes = 2.
     epsilon_16K x train dataset (16000, 2000)
     epsilon_16K y train dataset (16000, 1)
     epsilon_16K x test dataset (16000, 2000)
     epsilon_16K y test dataset (16000, 1)
     """
     dataset_name = 'epsilon_16K'
->>>>>>> 065fbf3f
     os.makedirs(dataset_dir, exist_ok=True)
 
     url_train = 'https://www.csie.ntu.edu.tw/~cjlin/libsvmtools/datasets/binary' \
                 '/epsilon_normalized.bz2'
-<<<<<<< HEAD
-    local_url_train = os.path.join(dataset_dir, os.path.basename(url_train))
-
-    num_train, dtype = 30000, np.float32
-    if not os.path.isfile(local_url_train):
-        logging.info(f'Started loading {dataset_name}, train')
-        retrieve(url_train, local_url_train)
-    logging.info(f'{dataset_name} is loaded, started parsing...')
-    X_train, y_train = load_svmlight_file(local_url_train,
-                                          dtype=dtype)
-    X_train = X_train.toarray()[:num_train]
-    y_train = y_train[:num_train]
-=======
     url_test = 'https://www.csie.ntu.edu.tw/~cjlin/libsvmtools/datasets/binary' \
                '/epsilon_normalized.t.bz2'
     local_url_train = os.path.join(dataset_dir, os.path.basename(url_train))
@@ -502,7 +512,6 @@
     X_train = X_train.toarray()[:num_train]
     y_train = y_train[:num_train]
     y_train[y_train <= 0] = 0
->>>>>>> 065fbf3f
 
     for data, name in zip((X_train, y_train),
                           ('x_train', 'y_train')):
